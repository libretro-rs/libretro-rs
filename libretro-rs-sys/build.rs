extern crate bindgen;

use std::env;
use std::path::PathBuf;

const LIBRETRO_HEADER_FILE: &str = "include/libretro.h";

fn main() {
  println!("cargo:rerun-if-changed={}", LIBRETRO_HEADER_FILE);

  let bindings = bindgen::Builder::default()
    .header(LIBRETRO_HEADER_FILE)
    .allowlist_type("^retro_.+$")
    .allowlist_var("^RETRO_.+$")
    .default_enum_style(bindgen::EnumVariation::Rust { non_exhaustive: false })
    .derive_default(true)
<<<<<<< HEAD
    .layout_tests(true)
=======
    .layout_tests(false)
>>>>>>> e0fd89eb
    .parse_callbacks(Box::new(bindgen::CargoCallbacks))
    .generate()
    .expect("Unable to generate bindings");

  let out_path = PathBuf::from(env::var("OUT_DIR").unwrap());
  bindings
    .write_to_file(out_path.join("libretro.rs"))
    .expect("Couldn't write bindings!");
}<|MERGE_RESOLUTION|>--- conflicted
+++ resolved
@@ -3,7 +3,7 @@
 use std::env;
 use std::path::PathBuf;
 
-const LIBRETRO_HEADER_FILE: &str = "include/libretro.h";
+const LIBRETRO_HEADER_FILE: &'static str = "include/libretro.h";
 
 fn main() {
   println!("cargo:rerun-if-changed={}", LIBRETRO_HEADER_FILE);
@@ -14,11 +14,7 @@
     .allowlist_var("^RETRO_.+$")
     .default_enum_style(bindgen::EnumVariation::Rust { non_exhaustive: false })
     .derive_default(true)
-<<<<<<< HEAD
     .layout_tests(true)
-=======
-    .layout_tests(false)
->>>>>>> e0fd89eb
     .parse_callbacks(Box::new(bindgen::CargoCallbacks))
     .generate()
     .expect("Unable to generate bindings");
